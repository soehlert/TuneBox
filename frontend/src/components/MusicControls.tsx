import { useEffect, useState, useRef } from 'react';
import { Box, Typography, LinearProgress, IconButton, Button } from '@mui/material';
import PlayArrowIcon from '@mui/icons-material/PlayArrow';
import StopIcon from '@mui/icons-material/Stop';
import "./MusicControls.css";

const MusicControlsComponent = () => {
  const [currentTrack, setCurrentTrack] = useState<any>(null);
  const [isPlaying, setIsPlaying] = useState<boolean>(false);
  const [progress, setProgress] = useState<number>(0); // Track progress for the smooth bar
  const [elapsedTime, setElapsedTime] = useState<string>('00:00'); // To store the current elapsed time in mm:ss format
  const [duration, setDuration] = useState<string>('00:00'); // To store the song's total duration in mm:ss format
  const socketRef = useRef<WebSocket | null>(null);
<<<<<<< HEAD
  const pingIntervalRef = useRef<number | null>(null);
  const pongTimeoutRef = useRef<number | null>(null);

  const lastUpdateRef = useRef<number>(0); // Timestamp of the last update
  const lastElapsedTimeRef = useRef<number>(0); // Last known elapsed time
  const targetProgressRef = useRef<number>(0); // Target progress based on the latest WebSocket message
  const backendUrl = import.meta.env.VITE_TUNEBOX_URL;

=======
  const timerRef = useRef<any>(null); // Timer reference for interval updates
>>>>>>> 76cee6a4

  useEffect(() => {
    const connectWebSocket = () => {
      if (!socketRef.current) {
        const webSocketUrl = `ws://${backendUrl}:8000/ws`;
        socketRef.current = new WebSocket(webSocketUrl);

        socketRef.current.onopen = () => {
          console.log("WebSocket connected to MusicControlsComponent");
          socketRef.current?.send(JSON.stringify({
            type: "music_control",
            message: "get_current_track"
          }));
          console.log("Asked for now playing");
        };

        socketRef.current.onmessage = (event) => {
          try {
            const data = JSON.parse(event.data);
            if (data.message === "Current track update") {
              console.log("Current track update:", data); // This will log the current track update data
              const currentTrackData = data.current_track;
              setCurrentTrack(currentTrackData);
              setIsPlaying(currentTrackData.track_state === 'playing'); // Using track_state from WebSocket message

              // Calculate elapsed time
              const remainingTime = currentTrackData.remaining_time;
              const totalTime = currentTrackData.total_time;
              const elapsed = totalTime - remainingTime;

              // Update elapsed time and song duration in mm:ss format
              const minutesElapsed = Math.floor(elapsed / 60);
              const secondsElapsed = Math.floor(elapsed % 60);
              setElapsedTime(`${minutesElapsed}:${secondsElapsed < 10 ? '0' : ''}${secondsElapsed}`);

              // Update the song duration in mm:ss format
              const totalTimeInSeconds = currentTrackData.total_time;
              const minutes = Math.floor(totalTimeInSeconds / 60);
              const seconds = Math.floor(totalTimeInSeconds % 60);
              setDuration(`${minutes}:${seconds < 10 ? '0' : ''}${seconds}`);

              setProgress(100 - currentTrackData.remaining_percentage);
            }
          } catch (error) {
            console.error("Error parsing WebSocket message:", error);
          }
        };

        socketRef.current.onerror = (error) => {
          console.error("WebSocket error in MusicControlsComponent:", error);
        };

        socketRef.current.onclose = () => {
          console.log("WebSocket closed in MusicControlsComponent");
          setTimeout(connectWebSocket, 5000); // Reconnect after 5 seconds
        };
      }
    };

    connectWebSocket();

    return () => {
      if (socketRef.current && socketRef.current.readyState === WebSocket.OPEN) {
        socketRef.current.close();
        if (timerRef.current) {
          clearInterval(timerRef.current);
        }
        console.log("WebSocket connection closed on component unmount.");
      }
    };
  }, []);

  const handlePlayStop = async () => {
    try {
      const endpoint = isPlaying ? "/api/music/stop-queue" : "/api/music/play-queue";  // Switch endpoint to stop when playing
      const response = await fetch(`http://localhost:8000${endpoint}`, {
        method: 'POST',
        headers: {
          'Content-Type': 'application/json',
        },
      });

      if (response.ok) {
        const data = await response.json();
        console.log(data.message);
        setIsPlaying(!isPlaying);
        setProgress(0);
        setElapsedTime('0:00');
      } else {
        console.error('Failed to toggle playback');
      }
    } catch (error) {
      console.error('Error toggling playback:', error);
    }
  };

  const handleStartQueue = async () => {
    try {
      const apiURL = `http://${backendUrl}:8000/api/music/play-queue`;
      const response = await fetch(apiURL, {
        method: 'POST',
        headers: {
          'Content-Type': 'application/json',
        },
      });

      if (response.ok) {
        const data = await response.json();
        console.log('Queue started:', data.message);
        setIsPlaying(true); // Once the queue starts, set playing to true
      } else {
        console.error('Failed to start playback');
      }
    } catch (error) {
      console.error('Error starting queue playback:', error);
    }
  };

  return (
    <Box className="music-controls">
      <Box className="track-info">
        {currentTrack ? (
          <>
            <Typography variant="h4" className="track-title">
              {currentTrack.title}
            </Typography>
            <Typography variant="body1" className="track-artist">
              {currentTrack.artist}
            </Typography>
            <Box className="playback-controls">
              <IconButton onClick={handlePlayStop}>
                {isPlaying ? <StopIcon /> : <PlayArrowIcon />}
              </IconButton>
              <LinearProgress
                variant="determinate"
                value={progress}
                sx={{ marginBottom: 2 }}
              />
            </Box>
            <Typography variant="body2" className="track-time">
              {elapsedTime} / {duration}
            </Typography>
          </>
        ) : (
          <>
            <Typography variant="h4" className="no-track">
              No track playing
            </Typography>
            <Button onClick={handleStartQueue} variant="contained" className="start-queue-button">
              Start Queue
            </Button>
          </>
        )}
      </Box>
    </Box>
  );
};

export default MusicControlsComponent;<|MERGE_RESOLUTION|>--- conflicted
+++ resolved
@@ -11,7 +11,6 @@
   const [elapsedTime, setElapsedTime] = useState<string>('00:00'); // To store the current elapsed time in mm:ss format
   const [duration, setDuration] = useState<string>('00:00'); // To store the song's total duration in mm:ss format
   const socketRef = useRef<WebSocket | null>(null);
-<<<<<<< HEAD
   const pingIntervalRef = useRef<number | null>(null);
   const pongTimeoutRef = useRef<number | null>(null);
 
@@ -20,9 +19,6 @@
   const targetProgressRef = useRef<number>(0); // Target progress based on the latest WebSocket message
   const backendUrl = import.meta.env.VITE_TUNEBOX_URL;
 
-=======
-  const timerRef = useRef<any>(null); // Timer reference for interval updates
->>>>>>> 76cee6a4
 
   useEffect(() => {
     const connectWebSocket = () => {
